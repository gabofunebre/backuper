# Backup Orchestrator (Docker)

Orquestador liviano que:
- Exponde **UI web** (puerto 5550 por defecto, configurable con `APP_PORT`) para registrar apps y programar respaldos.
- Se conecta por red **`backups_net`** a cada app que **opta por backup**.
- Pide el backup por HTTP al endpoint de la app y **sube a la nube** (inicio: Google Drive).
- Aplica **retención**, guarda **logs** y permite **“Probar ahora”**.

> Para una introducción paso a paso a la interfaz web, consultá la [Guía de uso de la UI](docs/ui_usage.md).

---


## Puertos

- La interfaz **Flask** del orquestador escucha en el puerto `5550`.


## 1) Requisitos
- Docker y Docker Compose.
- Una cuenta de Google Drive (del orquestador; **no hay usuarios finales en Drive**).
- `rclone` **dentro del contenedor** del orquestador (o empaquetado en su imagen).

## 2) Estructura sugerida
```
backup-orchestrator/
├─ docker-compose.yml
├─ .env                # variables del orquestador
├─ rcloneConfig/       # configuración persistente de rclone
└─ orchestrator/
   ├─ Dockerfile       # imagen con app + rclone
   └─ app/            # código del orquestador (UI + scheduler + runner)
```

### ¿Cómo se montan las carpetas locales?

El servicio monta la carpeta indicada por la variable `RCLONE_LOCAL_DIRECTORIES`

<<<<<<< HEAD
Además podés exponer carpetas locales mediante la variable
`RCLONE_LOCAL_DIRECTORIES`. Cada entrada se monta como **bind mount** dentro del
contenedor en la misma ruta que en el host. Por ejemplo,
`RCLONE_LOCAL_DIRECTORIES=Respaldos|/home/usuario/backups` hace que la carpeta
`/home/usuario/backups` del host quede disponible dentro del contenedor en la
misma ruta (`/home/usuario/backups`). La UI mostrará el label opcional
(`Respaldos`) como descripción para crear remotes de tipo **Local**. Al tratarse
de bind mounts, los archivos quedan accesibles fuera del contenedor.
=======
(por defecto `./datosPersistentes/local-directories`) en la ruta
`/local-directories`. Allí es donde deben existir las carpetas locales que se
exponen a través de los remotes de rclone. Configurá la misma variable con las
rutas que quieras habilitar (por ejemplo,
`RCLONE_LOCAL_DIRECTORIES=Respaldos|/local-directories/mi-app`) y la UI las
ofrecerá como destino para crear remotes de tipo **Local**. Los archivos se
almacenarán en el bind mount del host, por lo que quedan disponibles fuera del
contenedor.
>>>>>>> 02d1b340

### ¿Para qué usamos la base de datos?

El orquestador guarda su configuración en una base SQLite (o en la base que
indique `DATABASE_URL`). Allí se almacenan las aplicaciones registradas, sus
programaciones y también los metadatos de cada remote configurado (tipo, ruta
de destino, enlace compartido, etc.). Por defecto, la base se crea en
`./datosPersistentes/db/apps.db`, que es el directorio montado como
`/datosPersistentes/db` dentro del contenedor según el `docker-compose`. Al
usarse un bind mount, Docker no reemplaza ese archivo al reiniciar el servicio:
la configuración permanece disponible aunque el contenedor se reinicie o se
vuelva a construir. Si no existe, se genera automáticamente en esa misma ruta.

## 3) Variables (.env)
Crear un archivo `.env` en la raíz:

```
# UI y seguridad
APP_PORT=5550
APP_SECRET_KEY=poné_una_clave_larga
APP_ADMIN_USER=admin
APP_ADMIN_PASS=cambiame

# Límites/tiempos
REQUEST_TIMEOUT_S=900
BACKUP_MAX_SIZE_MB=20480

# rclone
RCLONE_REMOTE=gdrive
RCLONE_DRIVE_CLIENT_ID=tu-client-id.apps.googleusercontent.com
RCLONE_DRIVE_CLIENT_SECRET=tu-client-secret
RCLONE_DRIVE_TOKEN={"access_token": "...", "refresh_token": "..."}
<<<<<<< HEAD
# Carpetas locales disponibles en la UI (separá con `;`, `,` o salto de línea)
RCLONE_LOCAL_DIRECTORIES=Respaldos|/home/usuario/backups
=======
# Carpetas locales disponibles en la UI (separá con `;` para múltiples entradas)
RCLONE_LOCAL_DIRECTORIES=Respaldos|/local-directories/mi-app
>>>>>>> 02d1b340
# Opcional: ajustá el scope y los permisos de compartición
# RCLONE_DRIVE_SCOPE=drive
# RCLONE_DRIVE_SHARE_TYPE=user
# RCLONE_DRIVE_SHARE_ROLE=organizer
# Remote por defecto si la app no especifica uno propio
# Cada app elige su carpeta destino; el orquestador guarda el folderId por app
```

<<<<<<< HEAD
> Antes de levantar el stack generá los bind mounts ejecutando:
> ```bash
> export RCLONE_LOCAL_DIRECTORIES_VOLUME_MOUNTS="$(python -m orchestrator.scripts.render_local_mounts --ensure)"
> docker compose up -d --build
> ```
> El comando genera las entradas necesarias para `docker-compose.yml` a partir de
> `RCLONE_LOCAL_DIRECTORIES` y se asegura de que las carpetas existan en el host
> antes de montar el contenedor.

`RCLONE_LOCAL_DIRECTORIES` acepta entradas separadas por `;`, `,` o saltos de
línea. Cada entrada puede incluir un label opcional seguido de `|` (por ejemplo,
`Respaldos|/home/usuario/backups`). Si la ruta contiene espacios, podés
encerrarla entre comillas. El contenedor verá cada carpeta exactamente en la
misma ruta que en el host, por lo que los remotes locales creados desde la UI
apuntan directamente a esas ubicaciones compartidas.
=======
> El `docker-compose` monta automáticamente `RCLONE_LOCAL_DIRECTORIES` dentro del
> contenedor en la ruta `/local-directories`. Podés ajustar esa variable para
> apuntarla a cualquier carpeta del host donde quieras almacenar los respaldos
> locales.
>>>>>>> 02d1b340

> El **remote** `gdrive` se configura una sola vez y vive en `./rcloneConfig` (montado en `/config/rclone` dentro del contenedor).
> Como es un bind mount del host, Docker no lo recrea ni lo pisa cuando corrés `docker compose down` seguido de `docker compose up`: la carpeta y el archivo `rclone.conf` quedan en tu disco.

## 4) Primer arranque
El `docker-compose` monta `./rcloneConfig` dentro del contenedor para conservar la configuración de rclone entre reinicios. La carpeta se crea automáticamente al levantar los servicios (o podés crearla manualmente con `mkdir -p rcloneConfig`). Mientras no borres esa carpeta en el host (o elimines su contenido), cualquier recreación del contenedor volverá a usar exactamente la misma configuración.

```bash
docker compose up -d --build
```
Abrí `http://localhost:5550` (o tu host:5550).

## 5) Configurar Google Drive (rclone)
El contenedor necesita un remote de Google Drive (por defecto `gdrive`) para
subir los respaldos. Podés inicializarlo de dos formas:

- **Automática**: completá `RCLONE_DRIVE_CLIENT_ID`,
  `RCLONE_DRIVE_CLIENT_SECRET` y `RCLONE_DRIVE_TOKEN` en tu `.env`. Al arrancar
  la UI, el orquestador verifica si existe el remote `gdrive` y, si falta,
  ejecuta `rclone config create` con esas credenciales. La configuración queda
  persistida en `./rcloneConfig/rclone.conf` gracias al volumen bind mount.
- **Manual**: entrá al contenedor y corré el asistente de rclone una sola vez:
  ```bash
  docker exec -it backup-orchestrator rclone config
  ```
  - Creá el remote `gdrive` (tipo **Drive**).
  - Scope recomendado: `drive.file` (o `drive` si querés listar/borrar fuera de archivos subidos).
  - Autenticá (OAuth) y verificá:
    ```bash
    docker exec -it backup-orchestrator rclone lsd gdrive:
    ```

## 6) Configurar rclone desde la UI
Si preferís evitar la consola, la interfaz web incluye una sección para inicializar y ver los remotes de rclone.
- Ingresá a **Rclone → Configurar** desde la UI.
- El formulario crea "perfiles" listos para usar desde las apps:
  - Para **Google Drive**, la opción predeterminada "Usar la cuenta provista por el orquestador" crea una carpeta dentro del
    remote global (`RCLONE_REMOTE`, por defecto `gdrive`), la comparte con el correo que indiques y genera un alias
    `rclone config create <nombre> alias remote gdrive:<carpeta>`. Así cada perfil apunta a una carpeta dedicada sin pedir
    credenciales nuevas.
  - También podés elegir "Usar mi propia cuenta" y pegar un token OAuth si necesitás operar con otra cuenta de Drive.
  - Para **local** se muestran las carpetas habilitadas mediante `RCLONE_LOCAL_DIRECTORIES`.
  - Para **SFTP** se crea la carpeta objetivo dentro del servidor remoto y se valida la conexión antes de guardar.

- La configuración se guarda en `./rcloneConfig`, por lo que no se pierde al reiniciar el contenedor.

## 7) Contrato v1 para las Apps
Cada app que quiera respaldo debe conectarse a `backups_net` y exponer los
endpoints internos `GET /backup/capabilities` y `POST /backup/export`,
protegidos con token. La especificación completa, incluidos headers
obligatorios y comportamiento asíncrono opcional, está en el
[apartado de endpoints del registro de apps](docs/registro_de_apps.md#endpoints-que-debe-exponer-cada-app).

## 8) Registrar una App en la UI
En **Apps → Agregar**:
- **Nombre** (identificador).
- **URL interna**: `http://NOMBRE_DEL_CONTENEDOR:PUERTO` (gracias a `backups_net`).
- **Token** (PSK) que valida la app.
- **Destino en nube**: Folder ID de Drive.
- **Remote rclone**: (opcional) para usar un remote distinto al global.
- **Frecuencia** (diario/semanal) y **retención** (p.ej. 7 diarios, 4 semanales).

Luego, **Probar ahora**. Deberías ver un archivo `NOMBRE_YYYYmmdd_HHMM.dump` en la carpeta de Drive.

Para un detalle del flujo de registro vía API, ejemplos de peticiones HTTP y
buenas prácticas de preparación de contenedores, ver el
[Flujo de registro](docs/registro_de_apps.md#flujo-de-registro).

## 9) Política de retención
Configurable por app. Ejemplo:
- **Diarios**: 7
- **Semanales**: 4
- (Opcional) **Mensuales**: 6

El orquestador borra lo que exceda en Drive y su índice interno.

## 10) Seguridad
- El endpoint `/backup` de la app solo debe aceptar desde **`backups_net`** + **Bearer token**.
- No loguear secretos. Rotar tokens si hace falta.
- Límite de tamaño y **timeout** en el orquestador (ver `.env`).

## 11) Restauración (prueba periódica)
- Bajá un backup desde Drive.
- Restaurá en un contenedor de prueba:
  ```bash
  pg_restore -d postgres://user:pass@host:port/db --clean --create archivo.dump
  ```
- Verificá integridad básica (tablas/filas claves).

## 12) Conectar una App existente a `backups_net`
En su `docker-compose.yml`:
```yaml
networks:
  backups_net:
    external: true
    name: backups_net
```
y en el servicio:
```yaml
services:
  mi-app:
    networks:
      - backups_net
```
La app responderá internamente en `http://mi-app:PUERTO`.

## 13) Flujo de ejecución (resumen)
1. Scheduler dispara tarea de una app.
2. Orquestador pide `GET /backup/capabilities`.
3. Llama `POST /backup/export` (stream).
4. Sube a Drive (pipe directo con `rclone rcat` o usando `/app/tmp`).
5. Verifica checksum/tamaño. Registra logs.
6. Aplica retención.

---

## Roadmap corto
- v1: solo **DB → Drive**.
- v1.1: **alertas** (fallo/retención) por mail/Telegram.
- v1.2: modo **asíncrono** (jobs) para backups largos.
- v1.3: soportes de **otras nubes** (S3, etc.).

---

## Troubleshooting
- **No aparece en Drive**: `docker exec -it backup-orchestrator rclone ls gdrive:carpeta`
- **DNS interno**: probá `curl http://nombre_contenedor:puerto/backup/capabilities` desde el orquestador.
- **Permisos**: asegurate de que la app escuche en `0.0.0.0` dentro del contenedor.<|MERGE_RESOLUTION|>--- conflicted
+++ resolved
@@ -36,7 +36,7 @@
 
 El servicio monta la carpeta indicada por la variable `RCLONE_LOCAL_DIRECTORIES`
 
-<<<<<<< HEAD
+
 Además podés exponer carpetas locales mediante la variable
 `RCLONE_LOCAL_DIRECTORIES`. Cada entrada se monta como **bind mount** dentro del
 contenedor en la misma ruta que en el host. Por ejemplo,
@@ -45,16 +45,7 @@
 misma ruta (`/home/usuario/backups`). La UI mostrará el label opcional
 (`Respaldos`) como descripción para crear remotes de tipo **Local**. Al tratarse
 de bind mounts, los archivos quedan accesibles fuera del contenedor.
-=======
-(por defecto `./datosPersistentes/local-directories`) en la ruta
-`/local-directories`. Allí es donde deben existir las carpetas locales que se
-exponen a través de los remotes de rclone. Configurá la misma variable con las
-rutas que quieras habilitar (por ejemplo,
-`RCLONE_LOCAL_DIRECTORIES=Respaldos|/local-directories/mi-app`) y la UI las
-ofrecerá como destino para crear remotes de tipo **Local**. Los archivos se
-almacenarán en el bind mount del host, por lo que quedan disponibles fuera del
-contenedor.
->>>>>>> 02d1b340
+
 
 ### ¿Para qué usamos la base de datos?
 
@@ -87,13 +78,9 @@
 RCLONE_DRIVE_CLIENT_ID=tu-client-id.apps.googleusercontent.com
 RCLONE_DRIVE_CLIENT_SECRET=tu-client-secret
 RCLONE_DRIVE_TOKEN={"access_token": "...", "refresh_token": "..."}
-<<<<<<< HEAD
 # Carpetas locales disponibles en la UI (separá con `;`, `,` o salto de línea)
 RCLONE_LOCAL_DIRECTORIES=Respaldos|/home/usuario/backups
-=======
-# Carpetas locales disponibles en la UI (separá con `;` para múltiples entradas)
-RCLONE_LOCAL_DIRECTORIES=Respaldos|/local-directories/mi-app
->>>>>>> 02d1b340
+
 # Opcional: ajustá el scope y los permisos de compartición
 # RCLONE_DRIVE_SCOPE=drive
 # RCLONE_DRIVE_SHARE_TYPE=user
@@ -102,7 +89,6 @@
 # Cada app elige su carpeta destino; el orquestador guarda el folderId por app
 ```
 
-<<<<<<< HEAD
 > Antes de levantar el stack generá los bind mounts ejecutando:
 > ```bash
 > export RCLONE_LOCAL_DIRECTORIES_VOLUME_MOUNTS="$(python -m orchestrator.scripts.render_local_mounts --ensure)"
@@ -118,12 +104,7 @@
 encerrarla entre comillas. El contenedor verá cada carpeta exactamente en la
 misma ruta que en el host, por lo que los remotes locales creados desde la UI
 apuntan directamente a esas ubicaciones compartidas.
-=======
-> El `docker-compose` monta automáticamente `RCLONE_LOCAL_DIRECTORIES` dentro del
-> contenedor en la ruta `/local-directories`. Podés ajustar esa variable para
-> apuntarla a cualquier carpeta del host donde quieras almacenar los respaldos
-> locales.
->>>>>>> 02d1b340
+
 
 > El **remote** `gdrive` se configura una sola vez y vive en `./rcloneConfig` (montado en `/config/rclone` dentro del contenedor).
 > Como es un bind mount del host, Docker no lo recrea ni lo pisa cuando corrés `docker compose down` seguido de `docker compose up`: la carpeta y el archivo `rclone.conf` quedan en tu disco.
