import os
import os
import subprocess
import sys
import tracemalloc
import requests

sys.path.append(os.path.dirname(os.path.dirname(__file__)))
from orchestrator.services.client import BackupClient


def test_upload_stream_large_file_memory(monkeypatch):
    client = BackupClient("http://example", "token")

    written_sizes = []

    class DummyStdin:
        def write(self, data):
            written_sizes.append(len(data))
        def close(self):
            pass

    class DummyProcess:
        def __init__(self):
            self.stdin = DummyStdin()
        def wait(self):
            return 0

    def fake_popen(cmd, stdin, **kwargs):
        assert cmd[:2] == ["rclone", "rcat"]
        assert stdin == subprocess.PIPE
        return DummyProcess()

    monkeypatch.setattr(subprocess, "Popen", fake_popen)

    def big_generator():
        for _ in range(50):  # 50 MB total
            yield b"x" * (1024 * 1024)

    tracemalloc.start()
    client._upload_stream_to_drive(big_generator(), "big.bak")
    current, peak = tracemalloc.get_traced_memory()
    tracemalloc.stop()

    assert peak < 10 * 1024 * 1024  # peak memory under 10MB
    assert sum(written_sizes) == 50 * 1024 * 1024
    assert max(written_sizes) <= client.upload_buffer


<<<<<<< HEAD
def test_upload_stream_custom_remote(monkeypatch):
    client = BackupClient("http://example", "token")
=======
def test_upload_stream_remote_path(monkeypatch):
    client = BackupClient("http://example", "token")
    cmds: list[list[str]] = []
>>>>>>> 109fde32

    class DummyStdin:
        def write(self, data):
            pass

        def close(self):
            pass

    class DummyProcess:
        def __init__(self):
            self.stdin = DummyStdin()

        def wait(self):
            return 0

<<<<<<< HEAD
    captured = {}

    def fake_popen(cmd, stdin, **kwargs):
        captured["cmd"] = cmd
=======
    def fake_popen(cmd, stdin, **kwargs):
        cmds.append(cmd)
>>>>>>> 109fde32
        return DummyProcess()

    monkeypatch.setattr(subprocess, "Popen", fake_popen)

<<<<<<< HEAD
    client._upload_stream_to_drive([b"data"], "test.bak", remote="custom:")

    assert captured["cmd"][2] == "custom:test.bak"
=======
    client._upload_stream_to_drive([b"x"], "test.bak", "folder")
    assert cmds[-1][2] == "drive:folder/test.bak"

    monkeypatch.setenv("RCLONE_REMOTE", "drive:base/")
    client._upload_stream_to_drive([b"x"], "root.bak")
    assert cmds[-1][2] == "drive:base/root.bak"


def test_export_backup_passes_folder(monkeypatch):
    client = BackupClient("http://example", "token")

    def fake_post(url, headers, stream, timeout):
        class Resp:
            def raise_for_status(self):
                pass

            def iter_content(self, chunk_size):
                yield b"data"

        return Resp()

    monkeypatch.setattr(requests, "post", fake_post)

    called = {}

    def fake_upload(chunks, filename, drive_folder_id):
        called["filename"] = filename
        called["drive_folder_id"] = drive_folder_id

    monkeypatch.setattr(client, "_upload_stream_to_drive", fake_upload)

    client.export_backup("myapp", "folderX")

    assert called["filename"] == "myapp.bak"
    assert called["drive_folder_id"] == "folderX"
>>>>>>> 109fde32
<|MERGE_RESOLUTION|>--- conflicted
+++ resolved
@@ -45,16 +45,8 @@
     assert peak < 10 * 1024 * 1024  # peak memory under 10MB
     assert sum(written_sizes) == 50 * 1024 * 1024
     assert max(written_sizes) <= client.upload_buffer
-
-
-<<<<<<< HEAD
 def test_upload_stream_custom_remote(monkeypatch):
     client = BackupClient("http://example", "token")
-=======
-def test_upload_stream_remote_path(monkeypatch):
-    client = BackupClient("http://example", "token")
-    cmds: list[list[str]] = []
->>>>>>> 109fde32
 
     class DummyStdin:
         def write(self, data):
@@ -69,58 +61,14 @@
 
         def wait(self):
             return 0
-
-<<<<<<< HEAD
     captured = {}
 
     def fake_popen(cmd, stdin, **kwargs):
         captured["cmd"] = cmd
-=======
-    def fake_popen(cmd, stdin, **kwargs):
-        cmds.append(cmd)
->>>>>>> 109fde32
+
         return DummyProcess()
 
     monkeypatch.setattr(subprocess, "Popen", fake_popen)
-
-<<<<<<< HEAD
     client._upload_stream_to_drive([b"data"], "test.bak", remote="custom:")
 
     assert captured["cmd"][2] == "custom:test.bak"
-=======
-    client._upload_stream_to_drive([b"x"], "test.bak", "folder")
-    assert cmds[-1][2] == "drive:folder/test.bak"
-
-    monkeypatch.setenv("RCLONE_REMOTE", "drive:base/")
-    client._upload_stream_to_drive([b"x"], "root.bak")
-    assert cmds[-1][2] == "drive:base/root.bak"
-
-
-def test_export_backup_passes_folder(monkeypatch):
-    client = BackupClient("http://example", "token")
-
-    def fake_post(url, headers, stream, timeout):
-        class Resp:
-            def raise_for_status(self):
-                pass
-
-            def iter_content(self, chunk_size):
-                yield b"data"
-
-        return Resp()
-
-    monkeypatch.setattr(requests, "post", fake_post)
-
-    called = {}
-
-    def fake_upload(chunks, filename, drive_folder_id):
-        called["filename"] = filename
-        called["drive_folder_id"] = drive_folder_id
-
-    monkeypatch.setattr(client, "_upload_stream_to_drive", fake_upload)
-
-    client.export_backup("myapp", "folderX")
-
-    assert called["filename"] == "myapp.bak"
-    assert called["drive_folder_id"] == "folderX"
->>>>>>> 109fde32
