import sys
from pathlib import Path

import pytest
from sqlalchemy import create_engine
from sqlalchemy.orm import sessionmaker

sys.path.insert(0, str(Path(__file__).resolve().parents[1]))

from orchestrator.app.models import Base, App
from orchestrator import scheduler


@pytest.fixture
def test_session():
    engine = create_engine("sqlite:///:memory:", connect_args={"check_same_thread": False})
    Base.metadata.create_all(bind=engine)
    TestingSessionLocal = sessionmaker(bind=engine, autoflush=False, autocommit=False)
    yield TestingSessionLocal
    Base.metadata.drop_all(bind=engine)


def test_run_backup_exports(monkeypatch, test_session):
    session = test_session()
    app = App(
        name="test",
        url="http://url",
        token="token",
        schedule="* * * * *",
        retention=2,
    )
    session.add(app)
    session.commit()
    app_id = app.id
    session.close()

    monkeypatch.setattr(scheduler, "SessionLocal", test_session)

    called: dict[str, object] = {}

    class DummyClient:
        def __init__(self, url: str, token: str) -> None:
            called["init"] = (url, token)

        def check_capabilities(self) -> bool:
            called["checked"] = True
            return True

<<<<<<< HEAD
        def export_backup(
            self, name: str, drive_folder_id=None, remote=None
        ) -> None:
            called["exported"] = (name, drive_folder_id, remote)
=======
        def export_backup(self, name: str, drive_folder_id=None, retention=None) -> None:
            called["exported"] = (name, drive_folder_id, retention)
>>>>>>> 109fde32

    monkeypatch.setattr(scheduler, "BackupClient", DummyClient)

    scheduler.run_backup(app_id)

    assert called["init"] == (app.url, app.token)
    assert called["checked"]
<<<<<<< HEAD
    assert called["exported"] == (app.name, None, None)
=======
    assert called["exported"] == (app.name, None, app.retention)
>>>>>>> 109fde32


def test_run_backup_missing_app(monkeypatch, test_session):
    monkeypatch.setattr(scheduler, "SessionLocal", test_session)

    called = {"init": False}

    class DummyClient:
        def __init__(self, url: str, token: str) -> None:
            called["init"] = True

        def check_capabilities(self) -> bool:
            return True

<<<<<<< HEAD
        def export_backup(
            self, name: str, drive_folder_id=None, remote=None
        ) -> None:  # pragma: no cover - not expected
=======
        def export_backup(self, name: str, drive_folder_id=None, retention=None) -> None:  # pragma: no cover - not expected
>>>>>>> 109fde32
            pass

    monkeypatch.setattr(scheduler, "BackupClient", DummyClient)

    scheduler.run_backup(999)

    assert called["init"] is False
<|MERGE_RESOLUTION|>--- conflicted
+++ resolved
@@ -45,16 +45,11 @@
         def check_capabilities(self) -> bool:
             called["checked"] = True
             return True
-
-<<<<<<< HEAD
         def export_backup(
             self, name: str, drive_folder_id=None, remote=None
         ) -> None:
             called["exported"] = (name, drive_folder_id, remote)
-=======
-        def export_backup(self, name: str, drive_folder_id=None, retention=None) -> None:
-            called["exported"] = (name, drive_folder_id, retention)
->>>>>>> 109fde32
+
 
     monkeypatch.setattr(scheduler, "BackupClient", DummyClient)
 
@@ -62,11 +57,7 @@
 
     assert called["init"] == (app.url, app.token)
     assert called["checked"]
-<<<<<<< HEAD
     assert called["exported"] == (app.name, None, None)
-=======
-    assert called["exported"] == (app.name, None, app.retention)
->>>>>>> 109fde32
 
 
 def test_run_backup_missing_app(monkeypatch, test_session):
@@ -80,14 +71,10 @@
 
         def check_capabilities(self) -> bool:
             return True
-
-<<<<<<< HEAD
         def export_backup(
             self, name: str, drive_folder_id=None, remote=None
         ) -> None:  # pragma: no cover - not expected
-=======
-        def export_backup(self, name: str, drive_folder_id=None, retention=None) -> None:  # pragma: no cover - not expected
->>>>>>> 109fde32
+
             pass
 
     monkeypatch.setattr(scheduler, "BackupClient", DummyClient)
