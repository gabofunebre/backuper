import os
from flask import Flask, render_template, request, jsonify
from dotenv import load_dotenv
from sqlalchemy import inspect, text

from .database import Base, SessionLocal, engine
from .models import App
from orchestrator.scheduler import start as start_scheduler, schedule_app_backups


def create_app() -> Flask:
    """Application factory for the backup orchestrator UI."""
    load_dotenv()
    app = Flask(__name__)
    Base.metadata.create_all(bind=engine)
    inspector = inspect(engine)
    columns = [col["name"] for col in inspector.get_columns("apps")]
    with engine.begin() as conn:
        if "drive_folder_id" not in columns:
            conn.execute(text("ALTER TABLE apps ADD COLUMN drive_folder_id VARCHAR"))
        if "retention" not in columns:
            conn.execute(text("ALTER TABLE apps ADD COLUMN retention INTEGER"))
    start_scheduler()

    @app.route("/")
    def index() -> str:
        """Render main panel."""
        return render_template("index.html")

    @app.get("/apps")
    def list_apps() -> list[dict]:
        """Return registered apps as JSON."""
        with SessionLocal() as db:
            apps = db.query(App).all()
            return jsonify([
                {
                    "name": a.name,
                    "url": a.url,
                    "token": a.token,
                    "schedule": a.schedule,
                    "drive_folder_id": a.drive_folder_id,
<<<<<<< HEAD
                    "retention": a.retention,
=======
                    "retention": {
                        "daily": a.retention_daily,
                        "weekly": a.retention_weekly,
                    },
>>>>>>> f0e2fbd6
                }
                for a in apps
            ])

    @app.post("/apps")
    def register_app() -> tuple[dict, int]:
        """Register a new app from JSON payload."""
        data = request.get_json(force=True)
        if not data:
            return {"error": "invalid payload"}, 400
        new_app = App(
            name=data.get("name"),
            url=data.get("url"),
            token=data.get("token"),
            schedule=data.get("schedule"),
            drive_folder_id=data.get("drive_folder_id"),
<<<<<<< HEAD
            retention=data.get("retention"),
=======
            retention_daily=(data.get("retention") or {}).get("daily"),
            retention_weekly=(data.get("retention") or {}).get("weekly"),
>>>>>>> f0e2fbd6
        )
        with SessionLocal() as db:
            db.add(new_app)
            db.commit()
        schedule_app_backups()
        return {"status": "ok"}, 201

    return app


if __name__ == "__main__":
    app = create_app()
    port = int(os.getenv("PORT", "5550"))
    app.run(host="0.0.0.0", port=port, debug=True)<|MERGE_RESOLUTION|>--- conflicted
+++ resolved
@@ -39,14 +39,8 @@
                     "token": a.token,
                     "schedule": a.schedule,
                     "drive_folder_id": a.drive_folder_id,
-<<<<<<< HEAD
                     "retention": a.retention,
-=======
-                    "retention": {
-                        "daily": a.retention_daily,
-                        "weekly": a.retention_weekly,
-                    },
->>>>>>> f0e2fbd6
+
                 }
                 for a in apps
             ])
@@ -63,12 +57,7 @@
             token=data.get("token"),
             schedule=data.get("schedule"),
             drive_folder_id=data.get("drive_folder_id"),
-<<<<<<< HEAD
             retention=data.get("retention"),
-=======
-            retention_daily=(data.get("retention") or {}).get("daily"),
-            retention_weekly=(data.get("retention") or {}).get("weekly"),
->>>>>>> f0e2fbd6
         )
         with SessionLocal() as db:
             db.add(new_app)
