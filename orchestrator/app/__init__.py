import json
import os
import posixpath
import re
import subprocess
import tempfile
import uuid
from functools import wraps
from flask import (
    Flask,
    render_template,
    request,
    jsonify,
    redirect,
    session,
    url_for,
)
from dotenv import load_dotenv
from sqlalchemy import inspect, text
from apscheduler.triggers.cron import CronTrigger
from dataclasses import dataclass
from typing import Callable

from .database import Base, SessionLocal, engine
from .models import App, RcloneRemote
from orchestrator.scheduler import (
    start as start_scheduler,
    schedule_app_backups,
    run_backup,
)
from orchestrator.services.client import _normalize_remote


DEFAULT_RCLONE_CONFIG = "/config/rclone/rclone.conf"


class DefaultDriveRemoteError(RuntimeError):
    """Raised when the default Google Drive remote cannot be prepared."""

    pass


class DriveShareLinkError(Exception):
    """Raised when a public Google Drive link cannot be generated."""

    pass


def create_app() -> Flask:
    """Application factory for the backup orchestrator UI."""
    load_dotenv()
    app = Flask(__name__)
    Base.metadata.create_all(bind=engine)
    inspector = inspect(engine)
    columns = [col["name"] for col in inspector.get_columns("apps")]
    with engine.begin() as conn:
        if "drive_folder_id" not in columns:
            conn.execute(text("ALTER TABLE apps ADD COLUMN drive_folder_id VARCHAR"))
        if "rclone_remote" not in columns:
            conn.execute(text("ALTER TABLE apps ADD COLUMN rclone_remote VARCHAR"))
        if "retention" not in columns:
            conn.execute(text("ALTER TABLE apps ADD COLUMN retention INTEGER"))
    start_scheduler()

    @dataclass
    class RemotePlan:
        command: list[str]
        pre_commands: list[list[str]]
        post_commands: list[list[str]]
        cleanup_on_error: bool = False
        error_translator: Callable[[str], str] | None = None
        drive_mode: str | None = None
        drive_remote_path: str | None = None

    class RemoteOperationError(Exception):
        """Raised when a remote operation fails for a known reason."""

        def __init__(self, message: str, status_code: int = 400) -> None:
            super().__init__(message)
            self.status_code = status_code

    admin_user = os.getenv("APP_ADMIN_USER")
    admin_pass = os.getenv("APP_ADMIN_PASS")
    app.secret_key = os.getenv("APP_SECRET_KEY", "devkey")

    def _parse_directory_config(value: str) -> list[dict[str, str]]:
        """Parse a delimited list of directories from *value*."""

        entries: list[dict[str, str]] = []
        if not value:
            return entries
        for raw in re.split(r"[;,\n]+", value):
            item = raw.strip()
            if not item:
                continue
            label, sep, path = item.partition("|")
            if sep:
                label = label.strip() or path.strip()
                path = path.strip()
            else:
                path = label.strip()
                label = path
            if not path:
                continue
            entries.append({"label": label.strip(), "path": path})
        return entries

    def get_local_directories() -> list[dict[str, str]]:
        return _parse_directory_config(os.getenv("RCLONE_LOCAL_DIRECTORIES", ""))

    def _normalize_remote_name(value: str | None) -> str:
        cleaned = (value or "").strip()
        if not cleaned:
            return ""
        return _normalize_remote(cleaned).rstrip(":")

    def _normalize_sftp_base_path(value: str | None) -> str:
        candidate = (value or "/").strip()
        if not candidate or candidate in {".", "./"}:
            return "/"
        candidate = candidate.replace("\\", "/")
        if not candidate.startswith("/"):
            candidate = f"/{candidate}"
        while "//" in candidate:
            candidate = candidate.replace("//", "/")
        if len(candidate) > 1 and candidate.endswith("/"):
            candidate = candidate.rstrip("/")
        return candidate or "/"

    def _join_sftp_folder(base_path: str, folder: str) -> str:
        safe_folder = (folder or "").strip().strip("/")
        if not safe_folder:
            raise ValueError("invalid folder name")
        normalized_base = _normalize_sftp_base_path(base_path)
        if normalized_base == "/":
            return f"/{safe_folder}"
        return f"{normalized_base}/{safe_folder}"

    def _parent_sftp_path(path: str | None) -> str:
        normalized = _normalize_sftp_base_path(path)
        if normalized == "/":
            return "/"
        parent = posixpath.dirname(normalized)
        if not parent:
            return "/"
        return parent

    def _translate_sftp_error(message: str) -> str:
        text = (message or "").strip()
        if not text:
            return "No se pudo completar la operación con el servidor SFTP."
        lowered = text.lower()
        if "permission denied" in lowered:
            return (
                "El usuario SFTP no tiene permisos suficientes en esa carpeta. "
                "Probá con otra ubicación o ajustá los permisos en el servidor."
            )
        if "authentication" in lowered or "access denied" in lowered or "auth failed" in lowered:
            return "No se pudo autenticar en el servidor SFTP. Verificá el usuario y la contraseña."
        if "no such host" in lowered or "name or service not known" in lowered or "could not resolve" in lowered:
            return "No se pudo resolver el host del servidor SFTP. Revisá la dirección ingresada."
        if "connection refused" in lowered or "connection timed out" in lowered or "network is unreachable" in lowered:
            return "No fue posible conectarse al servidor SFTP. Asegurate de que esté en línea y accesible."
        return text

    def _build_remote_plan(name: str, remote_type: str, settings: dict) -> RemotePlan:
        base_args = ["config", "create", "--non-interactive", name]
        normalized_type = (remote_type or "").strip().lower()
        plan = RemotePlan(command=[], pre_commands=[], post_commands=[])

        if normalized_type == "drive":
            mode = (settings.get("mode") or "").strip().lower()
            token = (settings.get("token") or "").strip()
            if not mode:
                mode = "custom" if token else "shared"
            if mode not in {"shared", "custom"}:
                raise RemoteOperationError("invalid drive mode")
            if mode == "shared":
                base_remote = _normalize_remote(os.getenv("RCLONE_REMOTE", "gdrive"))
                folder_name = (settings.get("folder_name") or name or "").strip()
                if not folder_name:
                    raise RemoteOperationError("folder name is required")
                drive_remote_path = f"{base_remote}{folder_name}"
                ensure_default_drive_remote()
                plan.pre_commands.append(["mkdir", drive_remote_path])
                plan.command = [
                    *base_args,
                    "alias",
                    "remote",
                    drive_remote_path,
                ]
                plan.cleanup_on_error = True
                plan.drive_mode = "shared"
                plan.drive_remote_path = drive_remote_path
            else:
                if not token:
                    raise RemoteOperationError("token is required")
                plan.command = [
                    *base_args,
                    "drive",
                    "token",
                    token,
                    "scope",
                    os.getenv("RCLONE_DRIVE_SCOPE", "drive"),
                    "--no-auto-auth",
                ]
                client_id = (settings.get("client_id") or "").strip() or os.getenv(
                    "RCLONE_DRIVE_CLIENT_ID"
                )
                client_secret = (
                    (settings.get("client_secret") or "").strip()
                    or os.getenv("RCLONE_DRIVE_CLIENT_SECRET")
                )
                if client_id:
                    plan.command.extend(["client_id", client_id])
                if client_secret:
                    plan.command.extend(["client_secret", client_secret])
        elif normalized_type == "local":
            directories = {entry["path"] for entry in get_local_directories()}
            if not directories:
                raise RemoteOperationError("no local directories configured", 500)
            path = (settings.get("path") or "").strip()
            if not path:
                raise RemoteOperationError("path is required")
            if path not in directories:
                raise RemoteOperationError("invalid path")
            plan.command = [*base_args, "alias", "remote", path]
        elif normalized_type == "sftp":
            host = (settings.get("host") or "").strip()
            username = (settings.get("username") or settings.get("user") or "").strip()
            password = (settings.get("password") or "").strip()
            port = (settings.get("port") or "").strip()
            base_path = (settings.get("base_path") or "").strip()
            if not host:
                raise RemoteOperationError("host is required")
            if not username:
                raise RemoteOperationError("username is required")
            if not password:
                raise RemoteOperationError("password is required")
            if port and not port.isdigit():
                raise RemoteOperationError("invalid port")
            if not base_path:
                raise RemoteOperationError(
                    "Seleccioná la carpeta del servidor SFTP donde se crearán los respaldos."
                )
            normalized_base = _normalize_sftp_base_path(base_path)
            try:
                target_path = _join_sftp_folder(normalized_base, name)
            except ValueError:
                raise RemoteOperationError(
                    "El nombre del remote no es válido para crear una carpeta en SFTP."
                )
            plan.command = [
                *base_args,
                "sftp",
                "host",
                host,
                "user",
                username,
            ]
            if port:
                plan.command.extend(["port", port])
            plan.command.extend(["path", target_path, "pass", password])
            plan.post_commands = [["mkdir", f"{name}:"], ["lsd", f"{name}:"]]
            plan.cleanup_on_error = True
            plan.error_translator = _translate_sftp_error
        elif normalized_type == "onedrive":
            raise RemoteOperationError("OneDrive aún está en construcción")
        else:
            raise RemoteOperationError("unsupported remote type")

        if not plan.command:
            raise RemoteOperationError("unsupported remote type")

        return plan

    def _execute_remote_plan(name: str, plan: RemotePlan) -> str | None:
        for extra in plan.pre_commands:
            try:
                run_rclone(extra, capture_output=True, text=True, check=True)
            except subprocess.CalledProcessError as exc:
                error = (exc.stderr or exc.stdout or "").strip() or "failed to prepare remote"
                raise RemoteOperationError(error) from exc

        try:
            run_rclone(plan.command, capture_output=True, text=True, check=True)
        except subprocess.CalledProcessError as exc:
            error = (exc.stderr or exc.stdout or "").strip() or "failed to create remote"
            if plan.error_translator:
                error = plan.error_translator(error)
            raise RemoteOperationError(error) from exc

        for extra in plan.post_commands:
            try:
                run_rclone(extra, capture_output=True, text=True, check=True)
            except subprocess.CalledProcessError as exc:
                if plan.cleanup_on_error:
                    try:
                        run_rclone(
                            ["config", "delete", name],
                            capture_output=True,
                            text=True,
                            check=True,
                        )
                    except Exception:
                        pass
                error = (exc.stderr or exc.stdout or "").strip() or "failed to create remote"
                if plan.error_translator:
                    error = plan.error_translator(error)
                raise RemoteOperationError(error) from exc

        share_url = None
        if plan.drive_mode == "shared" and plan.drive_remote_path:
            try:
                share_url = _generate_drive_share_link(plan.drive_remote_path)
            except DriveShareLinkError as exc:
                if plan.cleanup_on_error:
                    try:
                        run_rclone(
                            ["config", "delete", name],
                            capture_output=True,
                            text=True,
                            check=True,
                        )
                    except Exception:
                        pass
                raise RemoteOperationError(str(exc), 500) from exc

        return share_url

    def _restore_remote_backup(remote_name: str, backup_name: str) -> bool:
        try:
            run_rclone(
                ["config", "delete", remote_name],
                capture_output=True,
                text=True,
                check=True,
            )
        except subprocess.CalledProcessError:
            pass
        except RuntimeError:
            return False

        try:
            run_rclone(
                ["config", "copy", backup_name, remote_name],
                capture_output=True,
                text=True,
                check=True,
            )
        except (subprocess.CalledProcessError, RuntimeError):
            return False
        return True

    def _delete_remote_safely(remote_name: str) -> None:
        try:
            run_rclone(
                ["config", "delete", remote_name],
                capture_output=True,
                text=True,
                check=True,
            )
        except (subprocess.CalledProcessError, RuntimeError):
            pass

    def login_required(func):
        @wraps(func)
        def wrapper(*args, **kwargs):
            if session.get("logged_in"):
                return func(*args, **kwargs)
            accept = request.accept_mimetypes
            if accept["application/json"] >= accept["text/html"]:
                return {"error": "unauthorized"}, 401
            return redirect(url_for("login"))

        return wrapper

    @app.route("/login", methods=["GET", "POST"])
    def login():
        error = None
        if request.method == "POST":
            username = request.form.get("username")
            password = request.form.get("password")
            if username == admin_user and password == admin_pass:
                session["logged_in"] = True
                return redirect(url_for("index"))
            error = "invalid credentials"
        return render_template("login.html", error=error), (401 if error else 200)

    @app.get("/logout")
    def logout():
        session.clear()
        return redirect(url_for("login"))

    @app.route("/")
    @login_required
    def index() -> str:
        """Render main panel."""
        return render_template("index.html")

    @app.route("/rclone/config")
    @login_required
    def rclone_config() -> str:
        """Render rclone remote configuration page."""
        return render_template("rclone_config.html")

    @app.route("/logs")
    @login_required
    def logs() -> str:
        """Display application logs."""
        path = os.getenv("APP_LOG_FILE", "app.log")
        try:
            with open(path, "r", encoding="utf-8") as fh:
                content = fh.read()
        except FileNotFoundError:
            content = ""
        return render_template("logs.html", logs=content)

    def run_rclone(args: list[str], **kwargs):
        """Execute an rclone command, raising RuntimeError if missing."""
        config_file = os.getenv("RCLONE_CONFIG", DEFAULT_RCLONE_CONFIG)
        supplied_config = any(
            arg == "--config" or arg.startswith("--config=") for arg in args
        )
        cmd = ["rclone"]
        if not supplied_config:
            config_dir = os.path.dirname(config_file)
            if config_dir:
                os.makedirs(config_dir, exist_ok=True)
            cmd.extend(["--config", config_file])
        cmd.extend(args)
        try:
            return subprocess.run(cmd, **kwargs)
        except FileNotFoundError as exc:
            raise RuntimeError("rclone is not installed") from exc
        except subprocess.CalledProcessError as exc:
            message = (exc.stderr or exc.stdout or "").lower()
            if (
                "--no-auto-auth" in cmd
                and "--no-auto-auth" in message
                and "unknown flag" in message
            ):
                cleaned_cmd = [part for part in cmd if part != "--no-auto-auth"]
                return subprocess.run(cleaned_cmd, **kwargs)
            raise

    def _generate_drive_share_link(target: str) -> str:
        """Create or fetch a public sharing link for *target* in Google Drive."""

        commands = [["link", target, "--create-link"], ["link", target]]
        last_error: subprocess.CalledProcessError | None = None
        for command in commands:
            try:
                result = run_rclone(
                    command, capture_output=True, text=True, check=True
                )
            except subprocess.CalledProcessError as exc:
                error_text = (exc.stderr or exc.stdout or "").lower()
                if "--create-link" in command and "unknown flag" in error_text:
                    last_error = exc
                    continue
                raise DriveShareLinkError(
                    (exc.stderr or exc.stdout or "").strip()
                    or "No se pudo generar el enlace compartido de Google Drive."
                ) from exc
            output_lines = [
                line.strip()
                for line in (result.stdout or "").splitlines()
                if line.strip()
            ]
            if output_lines:
                return output_lines[0]
        if last_error is not None:
            raise DriveShareLinkError(
                (last_error.stderr or last_error.stdout or "").strip()
                or "No se pudo generar el enlace compartido de Google Drive."
            ) from last_error
        raise DriveShareLinkError(
            "No se pudo generar el enlace compartido de Google Drive."
        )

    def fetch_configured_remotes() -> list[str]:
        """Return the list of remotes configured in rclone."""

        result = run_rclone(
            ["listremotes"], capture_output=True, text=True, check=True
        )
        return [r.strip().rstrip(":") for r in result.stdout.splitlines() if r.strip()]

    def ensure_default_drive_remote() -> None:
        """Ensure the default Drive remote exists and matches environment settings."""

        base_remote = _normalize_remote(os.getenv("RCLONE_REMOTE", "gdrive"))
        remote_name = base_remote.rstrip(":")
        try:
            configured = fetch_configured_remotes()
        except subprocess.CalledProcessError as exc:
            error = (exc.stderr or exc.stdout or "").strip()
            message = (
                error or "No se pudieron listar los remotes configurados en rclone."
            )
            raise DefaultDriveRemoteError(message) from exc
        if remote_name in configured:
            return
        client_id = (os.getenv("RCLONE_DRIVE_CLIENT_ID") or "").strip()
        client_secret = (os.getenv("RCLONE_DRIVE_CLIENT_SECRET") or "").strip()
        token = (os.getenv("RCLONE_DRIVE_TOKEN") or "").strip()
        scope = os.getenv("RCLONE_DRIVE_SCOPE", "drive")
        if not client_id or not client_secret or not token:
            raise DefaultDriveRemoteError(
                "La cuenta global de Google Drive no está configurada. Revisá las "
                "variables RCLONE_DRIVE_CLIENT_ID, RCLONE_DRIVE_CLIENT_SECRET y "
                "RCLONE_DRIVE_TOKEN."
            )
        args = [
            "config",
            "create",
            "--non-interactive",
            remote_name,
            "drive",
            "token",
            token,
            "scope",
            scope,
            "--no-auto-auth",
        ]
        if client_id:
            args.extend(["client_id", client_id])
        if client_secret:
            args.extend(["client_secret", client_secret])
        try:
            run_rclone(args, capture_output=True, text=True, check=True)
        except subprocess.CalledProcessError as exc:
            error = (exc.stderr or exc.stdout or "").strip()
            message = (
                error
                or "No se pudo inicializar la cuenta global de Google Drive."
            )
            raise DefaultDriveRemoteError(message) from exc

    @app.get("/apps")
    @login_required
    def list_apps() -> list[dict]:
        """Return registered apps as JSON."""
        with SessionLocal() as db:
            apps = db.query(App).all()
            return jsonify([
                {
                    "id": a.id,
                    "name": a.name,
                    "url": a.url,
                    "token": a.token,
                    "schedule": a.schedule,
                    "drive_folder_id": a.drive_folder_id,
                    "rclone_remote": a.rclone_remote,
                    "retention": a.retention,
                }
                for a in apps
            ])

    @app.get("/rclone/remotes")
    @login_required
    def list_rclone_remotes() -> list[dict]:
        """Return available rclone remotes with stored metadata."""

        try:
            remotes = fetch_configured_remotes()
        except RuntimeError:
            return {"error": "rclone is not installed"}, 500

        with SessionLocal() as db:
            stored = {remote.name: remote for remote in db.query(RcloneRemote).all()}

        entries: list[dict[str, str]] = []
        for remote_name in remotes:
            item: dict[str, str] = {"name": remote_name}
            stored_remote = stored.get(remote_name)
            if stored_remote:
                if stored_remote.type:
                    item["type"] = stored_remote.type
                if stored_remote.share_url:
                    item["share_url"] = stored_remote.share_url
            entries.append(item)
        return jsonify(entries)

    @app.get("/rclone/remotes/options/<remote_type>")
    @login_required
    def remote_options(remote_type: str) -> tuple[dict, int] | dict:
        """Return UI options for the requested remote *remote_type*."""

        normalized = (remote_type or "").lower()
        if normalized == "local":
            return jsonify({"directories": get_local_directories()})
        if normalized == "sftp":
            return jsonify({"requires_credentials": True})
        if normalized == "drive":
            return jsonify({"supports_validation": True})
        if normalized == "onedrive":
            return jsonify({"status": "under_construction"})
        return {"error": "unsupported remote type"}, 400

    @app.post("/rclone/remotes/sftp/browse")
    @login_required
    def browse_sftp_directories() -> tuple[dict, int]:
        """Connect to an SFTP server and list directories for selection."""

        data = request.get_json(force=True) or {}
        host = (data.get("host") or "").strip()
        username = (data.get("username") or data.get("user") or "").strip()
        password = (data.get("password") or "").strip()
        port = (data.get("port") or "").strip()
        path = data.get("path")

        if not host:
            return {"error": "El host del servidor SFTP es obligatorio."}, 400
        if not username:
            return {"error": "Indicá el usuario del servidor SFTP."}, 400
        if not password:
            return {"error": "Ingresá la contraseña para conectarte por SFTP."}, 400
        if port and not port.isdigit():
            return {"error": "El puerto SFTP debe ser un número válido."}, 400

        normalized_path = _normalize_sftp_base_path(path)
        temp_path: str | None = None
        try:
            tmp = tempfile.NamedTemporaryFile(delete=False)
            temp_path = tmp.name
            tmp.close()
            args = [
                "--config",
                temp_path,
                "config",
                "create",
                "--non-interactive",
                "__probe__",
                "sftp",
                "host",
                host,
                "user",
                username,
            ]
            if port:
                args.extend(["port", port])
            args.extend(["pass", password])
            run_rclone(args, capture_output=True, text=True, check=True)
            target = "__probe__:"
            if normalized_path != "/":
                target = f"__probe__:{normalized_path.lstrip('/')}"
            result = run_rclone(
                [
                    "--config",
                    temp_path,
                    "lsjson",
                    target,
                    "--dirs-only",
                ],
                capture_output=True,
                text=True,
                check=True,
            )
        except RuntimeError:
            return {"error": "rclone is not installed"}, 500
        except subprocess.CalledProcessError as exc:
            message = (exc.stderr or exc.stdout or "").strip()
            return {"error": _translate_sftp_error(message)}, 400
        finally:
            if temp_path and os.path.exists(temp_path):
                try:
                    os.unlink(temp_path)
                except OSError:
                    pass

        try:
            items = json.loads(result.stdout or "[]")
        except json.JSONDecodeError:
            return {"error": "No se pudieron interpretar las carpetas devueltas por el servidor SFTP."}, 502

        directories: list[dict[str, str]] = []
        for entry in items:
            name = (entry.get("Name") or "").strip()
            if not name:
                continue
            try:
                directories.append(
                    {"name": name, "path": _join_sftp_folder(normalized_path, name)}
                )
            except ValueError:
                continue
        directories.sort(key=lambda item: item["path"].lower())

        return (
            {
                "current_path": normalized_path,
                "parent_path": _parent_sftp_path(normalized_path),
                "directories": directories,
            },
            200,
        )

    @app.post("/rclone/remotes/drive/validate")
    @login_required
    def validate_drive_token() -> tuple[dict, int]:
        """Validate a Google Drive token without persisting configuration."""

        data = request.get_json(force=True) or {}
        token = (data.get("token") or "").strip()
        if not token:
            return {"error": "token is required"}, 400

        client_id = (data.get("client_id") or os.getenv("RCLONE_DRIVE_CLIENT_ID") or "").strip()
        client_secret = (
            data.get("client_secret")
            or os.getenv("RCLONE_DRIVE_CLIENT_SECRET")
            or ""
        ).strip()

        temp_path: str | None = None
        try:
            tmp = tempfile.NamedTemporaryFile(delete=False)
            temp_path = tmp.name
            tmp.close()
            args = [
                "--config",
                temp_path,
                "config",
                "create",
                "__validate__",
                "drive",
                "token",
                token,
                "scope",
                os.getenv("RCLONE_DRIVE_SCOPE", "drive"),
                "--no-auto-auth",
                "--non-interactive",
            ]
            if client_id:
                args.extend(["client_id", client_id])
            if client_secret:
                args.extend(["client_secret", client_secret])
            run_rclone(args, capture_output=True, text=True, check=True)
        except RuntimeError:
            return {"error": "rclone is not installed"}, 500
        except subprocess.CalledProcessError as exc:
            error = (exc.stderr or exc.stdout or "").strip() or "failed to validate token"
            return {"error": error}, 400
        finally:
            if temp_path and os.path.exists(temp_path):
                try:
                    os.unlink(temp_path)
                except OSError:
                    pass
        return {"status": "ok"}, 200

    @app.post("/rclone/remotes")
    @login_required
    def create_rclone_remote() -> tuple[dict, int]:
        """Create a new rclone remote."""

        data = request.get_json(force=True) or {}
        name = _normalize_remote_name(data.get("name"))
        remote_type = (data.get("type") or "").strip().lower()
        if not name or not remote_type:
            return {"error": "invalid payload"}, 400
        allowed_types = {"drive", "onedrive", "sftp", "local"}
        if remote_type not in allowed_types:
            return {"error": "unsupported remote type"}, 400

        settings = data.get("settings") or {}
        try:
            plan = _build_remote_plan(name, remote_type, settings)
        except RemoteOperationError as exc:
            return {"error": str(exc)}, exc.status_code
        except DefaultDriveRemoteError as exc:
            return {"error": str(exc)}, 500

        try:
            share_url = _execute_remote_plan(name, plan)
        except RemoteOperationError as exc:
            return {"error": str(exc)}, exc.status_code
        except RuntimeError:
            return {"error": "rclone is not installed"}, 500

        with SessionLocal() as db:
            existing = db.query(RcloneRemote).filter_by(name=name).one_or_none()
            if existing:
                existing.type = remote_type
                existing.share_url = share_url
            else:
<<<<<<< HEAD
                if not token:
                    return {"error": "token is required"}, 400
                args = [
                    *base_args,
                    "drive",
                    "token",
                    token,
                    "scope",
                    os.getenv("RCLONE_DRIVE_SCOPE", "drive"),
                    "--no-auto-auth",
                ]
                client_id = (settings.get("client_id") or "").strip() or os.getenv(
                    "RCLONE_DRIVE_CLIENT_ID"
                )
                client_secret = (
                    (settings.get("client_secret") or "").strip()
                    or os.getenv("RCLONE_DRIVE_CLIENT_SECRET")
                )
                if client_id:
                    args.extend(["client_id", client_id])
                if client_secret:
                    args.extend(["client_secret", client_secret])
        elif remote_type == "local":
            directories = {entry["path"] for entry in get_local_directories()}
            if not directories:
                return {"error": "no local directories configured"}, 500
            path = (settings.get("path") or "").strip()
            if not path:
                return {"error": "path is required"}, 400
            if path not in directories:
                return {"error": "invalid path"}, 400
            args = base_args + ["alias", "remote", path]
        elif remote_type == "sftp":
            host = (settings.get("host") or "").strip()
            username = (settings.get("username") or settings.get("user") or "").strip()
            password = (settings.get("password") or "").strip()
            port = (settings.get("port") or "").strip()
            base_path = (settings.get("base_path") or "").strip()
            if not host:
                return {"error": "host is required"}, 400
            if not username:
                return {"error": "username is required"}, 400
            if not password:
                return {"error": "password is required"}, 400
            if port and not port.isdigit():
                return {"error": "invalid port"}, 400
            if not base_path:
                return {
                    "error": "Seleccioná la carpeta del servidor SFTP donde se crearán los respaldos.",
                }, 400
            normalized_base = _normalize_sftp_base_path(base_path)
            share_url = normalized_base
            try:
                target_path = _join_sftp_folder(normalized_base, name)
            except ValueError:
                return {"error": "El nombre del remote no es válido para crear una carpeta en SFTP."}, 400
            args = [
                *base_args,
                "sftp",
                "host",
                host,
                "user",
                username,
            ]
            if port:
                args.extend(["port", port])
            args.extend(["path", target_path, "pass", password])
            post_config_commands = [
                ["mkdir", f"{name}:"],
                ["lsd", f"{name}:"],
            ]
            cleanup_remote_on_error = True
            error_translator = _translate_sftp_error
        else:
=======
                db.add(RcloneRemote(name=name, type=remote_type, share_url=share_url))
            db.commit()

        response = {"status": "ok"}
        if share_url:
            response["share_url"] = share_url
        return response, 201

    @app.put("/rclone/remotes/<remote_name>")
    @login_required
    def update_rclone_remote(remote_name: str) -> tuple[dict, int]:
        """Replace an existing rclone remote with updated settings."""

        normalized_name = _normalize_remote_name(remote_name)
        data = request.get_json(force=True) or {}
        payload_name = _normalize_remote_name(data.get("name") or normalized_name)
        remote_type = (data.get("type") or "").strip().lower()
        if not normalized_name or not remote_type:
            return {"error": "invalid payload"}, 400
        if payload_name != normalized_name:
            return {"error": "remote name mismatch"}, 400
        allowed_types = {"drive", "onedrive", "sftp", "local"}
        if remote_type not in allowed_types:
>>>>>>> 8fcbdcce
            return {"error": "unsupported remote type"}, 400

        settings = data.get("settings") or {}
        try:
            configured = fetch_configured_remotes()
        except RuntimeError:
            return {"error": "rclone is not installed"}, 500
        if normalized_name not in configured:
            return {"error": "remote not found"}, 404

        try:
            plan = _build_remote_plan(normalized_name, remote_type, settings)
        except RemoteOperationError as exc:
            return {"error": str(exc)}, exc.status_code
        except DefaultDriveRemoteError as exc:
            return {"error": str(exc)}, 500

        backup_name = f"__backup__{uuid.uuid4().hex[:8]}"
        try:
            run_rclone(
                ["config", "copy", normalized_name, backup_name],
                capture_output=True,
                text=True,
                check=True,
            )
        except RuntimeError:
            return {"error": "rclone is not installed"}, 500
        except subprocess.CalledProcessError as exc:
            message = (exc.stderr or exc.stdout or "").strip() or "No se pudo preparar la edición del remote."
            _delete_remote_safely(backup_name)
            return {"error": message}, 400

        try:
            run_rclone(
                ["config", "delete", normalized_name],
                capture_output=True,
                text=True,
                check=True,
            )
        except RuntimeError:
            _delete_remote_safely(backup_name)
            return {"error": "rclone is not installed"}, 500
        except subprocess.CalledProcessError as exc:
            message = (exc.stderr or exc.stdout or "").strip() or "No se pudo reemplazar el remote."
            _delete_remote_safely(backup_name)
            return {"error": message}, 400

        try:
            share_url = _execute_remote_plan(normalized_name, plan)
        except RemoteOperationError as exc:
            restored = _restore_remote_backup(normalized_name, backup_name)
            _delete_remote_safely(backup_name)
            if not restored:
                return {
                    "error": f"{exc}. No se pudo restaurar la configuración original.",
                }, 500
            return {"error": str(exc)}, exc.status_code
        except RuntimeError:
            restored = _restore_remote_backup(normalized_name, backup_name)
            _delete_remote_safely(backup_name)
            if not restored:
                return {
                    "error": "rclone is not installed. No se pudo restaurar la configuración original.",
                }, 500
            return {"error": "rclone is not installed"}, 500

        _delete_remote_safely(backup_name)

        with SessionLocal() as db:
            existing = db.query(RcloneRemote).filter_by(name=normalized_name).one_or_none()
            if existing:
                existing.type = remote_type
                existing.share_url = share_url
            else:
                db.add(
                    RcloneRemote(
                        name=normalized_name,
                        type=remote_type,
                        share_url=share_url,
                    )
                )
            db.commit()

        response = {"status": "ok"}
        if share_url:
            response["share_url"] = share_url
        return response, 200

    @app.delete("/rclone/remotes/<remote_name>")
    @login_required
    def delete_rclone_remote(remote_name: str) -> tuple[dict, int]:
        """Remove an rclone remote and stored metadata."""

        normalized_name = _normalize_remote_name(remote_name)
        if not normalized_name:
            return {"error": "remote not found"}, 404

        try:
            configured = fetch_configured_remotes()
        except RuntimeError:
            return {"error": "rclone is not installed"}, 500
        if normalized_name not in configured:
            return {"error": "remote not found"}, 404

        try:
            run_rclone(
                ["config", "delete", normalized_name],
                capture_output=True,
                text=True,
                check=True,
            )
        except RuntimeError:
            return {"error": "rclone is not installed"}, 500
        except subprocess.CalledProcessError as exc:
            message = (exc.stderr or exc.stdout or "").strip() or "failed to delete remote"
            return {"error": message}, 400

        with SessionLocal() as db:
            existing = db.query(RcloneRemote).filter_by(name=normalized_name).one_or_none()
            if existing:
                db.delete(existing)
            db.commit()

        return {"status": "ok"}, 200

    @app.post("/apps")
    @login_required
    def register_app() -> tuple[dict, int]:
        """Register a new app from JSON payload."""
        data = request.get_json(force=True)
        if not data:
            return {"error": "invalid payload"}, 400
        schedule = data.get("schedule") or None
        if schedule:
            try:
                CronTrigger.from_crontab(schedule)
            except ValueError:
                return {"error": "invalid schedule"}, 400
        remote = data.get("rclone_remote")
        if remote:
            try:
                result = run_rclone(
                    ["listremotes"], capture_output=True, text=True, check=True
                )
            except RuntimeError:
                return {"error": "rclone is not installed"}, 500
            available = [r.strip() for r in result.stdout.splitlines() if r.strip()]
            normalized = _normalize_remote(remote)
            if normalized not in available:
                return {"error": "unknown rclone remote"}, 400
            remote = normalized
        new_app = App(
            name=data.get("name"),
            url=data.get("url"),
            token=data.get("token"),
            schedule=schedule,
            drive_folder_id=data.get("drive_folder_id"),
            rclone_remote=remote,
            retention=data.get("retention"),
        )
        with SessionLocal() as db:
            db.add(new_app)
            db.commit()
        schedule_app_backups()
        return {"status": "ok"}, 201

    @app.put("/apps/<int:app_id>")
    @login_required
    def update_app(app_id: int):
        data = request.get_json(force=True)
        if not data:
            return {"error": "invalid payload"}, 400
        schedule = data.get("schedule") or None
        if schedule:
            try:
                CronTrigger.from_crontab(schedule)
            except ValueError:
                return {"error": "invalid schedule"}, 400
        remote = data.get("rclone_remote")
        if remote:
            try:
                result = run_rclone(
                    ["listremotes"], capture_output=True, text=True, check=True
                )
            except RuntimeError:
                return {"error": "rclone is not installed"}, 500
            available = [r.strip() for r in result.stdout.splitlines() if r.strip()]
            normalized = _normalize_remote(remote)
            if normalized not in available:
                return {"error": "unknown rclone remote"}, 400
            remote = normalized
        with SessionLocal() as db:
            app_obj = db.get(App, app_id)
            if not app_obj:
                return {"error": "not found"}, 404
            app_obj.name = data.get("name")
            app_obj.url = data.get("url")
            app_obj.token = data.get("token")
            app_obj.schedule = schedule
            app_obj.drive_folder_id = data.get("drive_folder_id")
            app_obj.rclone_remote = remote
            app_obj.retention = data.get("retention")
            db.commit()
        schedule_app_backups()
        return {"status": "ok"}, 200

    @app.delete("/apps/<int:app_id>")
    @login_required
    def delete_app(app_id: int):
        with SessionLocal() as db:
            app_obj = db.get(App, app_id)
            if not app_obj:
                return {"error": "not found"}, 404
            db.delete(app_obj)
            db.commit()
        schedule_app_backups()
        return {"status": "ok"}, 200

    @app.post("/apps/<int:app_id>/run")
    @login_required
    def run_app_backup(app_id: int):
        run_backup(app_id)
        return {"status": "started"}, 202

    return app


if __name__ == "__main__":
    app = create_app()
    port = int(os.getenv("PORT", "5550"))
    app.run(host="0.0.0.0", port=port, debug=True)<|MERGE_RESOLUTION|>--- conflicted
+++ resolved
@@ -786,7 +786,6 @@
                 existing.type = remote_type
                 existing.share_url = share_url
             else:
-<<<<<<< HEAD
                 if not token:
                     return {"error": "token is required"}, 400
                 args = [
@@ -861,31 +860,6 @@
             cleanup_remote_on_error = True
             error_translator = _translate_sftp_error
         else:
-=======
-                db.add(RcloneRemote(name=name, type=remote_type, share_url=share_url))
-            db.commit()
-
-        response = {"status": "ok"}
-        if share_url:
-            response["share_url"] = share_url
-        return response, 201
-
-    @app.put("/rclone/remotes/<remote_name>")
-    @login_required
-    def update_rclone_remote(remote_name: str) -> tuple[dict, int]:
-        """Replace an existing rclone remote with updated settings."""
-
-        normalized_name = _normalize_remote_name(remote_name)
-        data = request.get_json(force=True) or {}
-        payload_name = _normalize_remote_name(data.get("name") or normalized_name)
-        remote_type = (data.get("type") or "").strip().lower()
-        if not normalized_name or not remote_type:
-            return {"error": "invalid payload"}, 400
-        if payload_name != normalized_name:
-            return {"error": "remote name mismatch"}, 400
-        allowed_types = {"drive", "onedrive", "sftp", "local"}
-        if remote_type not in allowed_types:
->>>>>>> 8fcbdcce
             return {"error": "unsupported remote type"}, 400
 
         settings = data.get("settings") or {}
