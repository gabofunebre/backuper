--- conflicted
+++ resolved
@@ -8,11 +8,7 @@
 from .database import Base, SessionLocal, engine
 from .models import App
 from orchestrator.scheduler import start as start_scheduler, schedule_app_backups
-<<<<<<< HEAD
 from orchestrator.services.rclone import authorize_drive
-=======
-from orchestrator.services import rclone
->>>>>>> 4074c610
 
 
 def create_app() -> Flask:
@@ -81,8 +77,6 @@
             db.commit()
         schedule_app_backups()
         return {"status": "ok"}, 201
-
-<<<<<<< HEAD
     @app.post("/rclone/remotes/<name>/authorize")
     def authorize_remote(name: str):
         """Initiate or complete authorization for an rclone remote."""
@@ -96,39 +90,6 @@
             return {"status": "ok"}, 200
         url = authorize_drive()
         return {"url": url}, 200
-=======
-    @app.get("/rclone/remotes")
-    def get_remotes() -> tuple[dict, int]:
-        """List configured rclone remotes."""
-        try:
-            remotes = rclone.list_remotes()
-        except Exception as exc:  # pragma: no cover - defensive
-            return {"error": str(exc)}, 500
-        return {"remotes": remotes}, 200
-
-    @app.post("/rclone/remotes")
-    def create_remote_endpoint() -> tuple[dict, int]:
-        """Create a new rclone remote from JSON payload."""
-        data = request.get_json(force=True) or {}
-        name = data.get("name")
-        params = data.get("params")
-        if not name or not isinstance(params, dict):
-            return {"error": "invalid payload"}, 400
-        try:
-            rclone.create_remote(name, params)
-        except Exception as exc:  # pragma: no cover - defensive
-            return {"error": str(exc)}, 500
-        return {"status": "ok"}, 201
-
-    @app.delete("/rclone/remotes/<name>")
-    def delete_remote_endpoint(name: str) -> tuple[dict, int]:
-        """Delete an existing rclone remote."""
-        try:
-            rclone.delete_remote(name)
-        except Exception as exc:  # pragma: no cover - defensive
-            return {"error": str(exc)}, 500
-        return {"status": "ok"}, 200
->>>>>>> 4074c610
 
     return app
 
