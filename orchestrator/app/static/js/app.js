async function loadApps() {
  const resp = await fetch('/apps');
  const apps = await resp.json();
  const tbody = document.querySelector('#apps-table tbody');
  tbody.innerHTML = '';
  apps.forEach(app => {
    const tr = document.createElement('tr');
<<<<<<< HEAD
    tr.innerHTML = `<td>${app.name}</td><td>${app.url}</td><td>${app.token}</td><td>${app.drive_folder_id ?? ''}</td><td>${app.rclone_remote ?? ''}</td><td>${app.retention ?? ''}</td>`;
=======
    tr.innerHTML = `<td>${app.name}</td><td>${app.url}</td><td>${app.token}</td><td>${app.schedule ?? ''}</td><td>${app.drive_folder_id ?? ''}</td><td>${app.retention ?? ''}</td>`;
>>>>>>> 109fde32
    tbody.appendChild(tr);
  });
}

document.addEventListener('DOMContentLoaded', () => {
  loadApps();

  document.getElementById('app-form').addEventListener('submit', async (e) => {
    e.preventDefault();
    const payload = {
      name: document.getElementById('name').value,
      url: document.getElementById('url').value,
      token: document.getElementById('token').value,
      schedule: document.getElementById('schedule').value || null,
      drive_folder_id: document.getElementById('drive_folder_id').value,
      rclone_remote: document.getElementById('rclone_remote').value,
      retention: document.getElementById('retention').value ? parseInt(document.getElementById('retention').value, 10) : null
    };
    const resp = await fetch('/apps', {
      method: 'POST',
      headers: { 'Content-Type': 'application/json' },
      body: JSON.stringify(payload)
    });
    if (resp.ok) {
      e.target.reset();
      const modal = bootstrap.Modal.getInstance(document.getElementById('appModal'));
      modal.hide();
      loadApps();
    }
  });
});<|MERGE_RESOLUTION|>--- conflicted
+++ resolved
@@ -5,11 +5,7 @@
   tbody.innerHTML = '';
   apps.forEach(app => {
     const tr = document.createElement('tr');
-<<<<<<< HEAD
     tr.innerHTML = `<td>${app.name}</td><td>${app.url}</td><td>${app.token}</td><td>${app.drive_folder_id ?? ''}</td><td>${app.rclone_remote ?? ''}</td><td>${app.retention ?? ''}</td>`;
-=======
-    tr.innerHTML = `<td>${app.name}</td><td>${app.url}</td><td>${app.token}</td><td>${app.schedule ?? ''}</td><td>${app.drive_folder_id ?? ''}</td><td>${app.retention ?? ''}</td>`;
->>>>>>> 109fde32
     tbody.appendChild(tr);
   });
 }
