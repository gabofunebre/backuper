import datetime
import os
import subprocess
from typing import Iterable, Optional
import requests


class BackupClient:
    """Client for interacting with app backup endpoints and uploading to Drive."""

    def __init__(self, base_url: str, token: str, upload_buffer: int = 8 * 1024 * 1024):
        self.base_url = base_url.rstrip("/")
        self.token = token
        self.upload_buffer = upload_buffer

    def _headers(self) -> dict[str, str]:
        return {"Authorization": f"Bearer {self.token}"}

    def check_capabilities(self) -> bool:
        """Verify that the app exposes a supported capabilities contract."""
        resp = requests.get(
            f"{self.base_url}/backup/capabilities", headers=self._headers(), timeout=30
        )
        resp.raise_for_status()
        data = resp.json()
        try:
            version = data["version"]
            types = data["types"]
        except KeyError as exc:
            raise ValueError(f"Missing capability field: {exc.args[0]}") from exc
        if version != "v1":
            raise ValueError(f"Unsupported capabilities version: {version}")
        if not isinstance(types, list) or not all(isinstance(t, str) for t in types):
            raise ValueError("Invalid 'types' field in capabilities")
        est_seconds = data.get("est_seconds")
        if est_seconds is not None and not isinstance(est_seconds, int):
            raise ValueError("Invalid 'est_seconds' field in capabilities")
        est_size = data.get("est_size")
        if est_size is not None and not isinstance(est_size, int):
            raise ValueError("Invalid 'est_size' field in capabilities")
        return True

    def export_backup(
        self,
        app_name: str,
        drive_folder_id: Optional[str] = None,
        retention: Optional[int] = None,
    ) -> None:
        """Request backup export and upload the result to Google Drive.

        After uploading, apply retention policy if ``retention`` is provided.
        """
        resp = requests.post(
            f"{self.base_url}/backup/export",
            headers=self._headers(),
            stream=True,
            timeout=300,
        )
        resp.raise_for_status()
<<<<<<< HEAD
        timestamp = datetime.datetime.utcnow().strftime("%Y%m%d%H%M%S")
        filename = f"{app_name}_{timestamp}.bak"
        self._upload_stream_to_drive(resp.iter_content(64 * 1024), filename)
        if retention:
            self.apply_retention(app_name, retention)
=======
        self._upload_stream_to_drive(
            resp.iter_content(64 * 1024), f"{app_name}.bak", drive_folder_id
        )
>>>>>>> 673e8f42

    def _upload_stream_to_drive(
        self, chunks: Iterable[bytes], filename: str, drive_folder_id: Optional[str] = None
    ) -> None:
        """Upload an iterable of bytes to Google Drive using rclone rcat."""
        remote = os.environ.get("RCLONE_REMOTE", "drive:")
        if drive_folder_id:
            remote = f"{remote}{drive_folder_id.rstrip('/')}/"
        cmd = ["rclone", "rcat", f"{remote}{filename}"]
        proc = subprocess.Popen(cmd, stdin=subprocess.PIPE)
        if proc.stdin is None:
            raise RuntimeError("Failed to open rclone stdin")
        try:
            for chunk in chunks:
                for i in range(0, len(chunk), self.upload_buffer):
                    proc.stdin.write(chunk[i : i + self.upload_buffer])
        finally:
            proc.stdin.close()
            returncode = proc.wait()
        if returncode != 0:
            raise RuntimeError(f"rclone exited with status {returncode}")

    def apply_retention(self, app_name: str, retention: int) -> None:
        """Remove old backups exceeding the retention count for the given app."""
        if retention <= 0:
            return
        remote = os.environ.get("RCLONE_REMOTE", "drive:")
        result = subprocess.run(
            ["rclone", "lsl", remote],
            capture_output=True,
            text=True,
            check=True,
        )
        lines = [l for l in result.stdout.splitlines() if l.strip()]
        backups: list[tuple[datetime.datetime, str]] = []
        for line in lines:
            parts = line.split(None, 3)
            if len(parts) < 4:
                continue
            _, date, time, name = parts
            if not name.startswith(f"{app_name}_"):
                continue
            try:
                dt = datetime.datetime.fromisoformat(f"{date}T{time}")
            except ValueError:
                continue
            backups.append((dt, name))
        backups.sort(reverse=True)
        for _, name in backups[retention:]:
            subprocess.run(["rclone", "delete", f"{remote}{name}"], check=True)
<|MERGE_RESOLUTION|>--- conflicted
+++ resolved
@@ -57,17 +57,11 @@
             timeout=300,
         )
         resp.raise_for_status()
-<<<<<<< HEAD
         timestamp = datetime.datetime.utcnow().strftime("%Y%m%d%H%M%S")
         filename = f"{app_name}_{timestamp}.bak"
         self._upload_stream_to_drive(resp.iter_content(64 * 1024), filename)
         if retention:
             self.apply_retention(app_name, retention)
-=======
-        self._upload_stream_to_drive(
-            resp.iter_content(64 * 1024), f"{app_name}.bak", drive_folder_id
-        )
->>>>>>> 673e8f42
 
     def _upload_stream_to_drive(
         self, chunks: Iterable[bytes], filename: str, drive_folder_id: Optional[str] = None
