FROM python:3.11-slim

WORKDIR /app

<<<<<<< HEAD
# Install dependencies
=======
>>>>>>> 29482f24
COPY requirements.txt .
RUN pip install --no-cache-dir -r requirements.txt

COPY orchestrator ./orchestrator

EXPOSE 5550

CMD ["python", "-m", "orchestrator.app"]<|MERGE_RESOLUTION|>--- conflicted
+++ resolved
@@ -2,10 +2,7 @@
 
 WORKDIR /app
 
-<<<<<<< HEAD
 # Install dependencies
-=======
->>>>>>> 29482f24
 COPY requirements.txt .
 RUN pip install --no-cache-dir -r requirements.txt
 
