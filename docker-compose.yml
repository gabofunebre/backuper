services:
  orchestrator:
    build: .
<<<<<<< HEAD
    container_name: backuper
    ports:
      - "8000:8000"  # FastAPI API
      - "5550:5550"  # Flask UI
=======
    container_name: orchestrator
    ports:
      - "${PORT:-5550}:5550"
    env_file:
      - .env
>>>>>>> a62f5131
    volumes:
      - backups:/backups
    networks:
      - backups_net
volumes:
  backups:
networks:
  backups_net:
    driver: bridge
    name: backups_net<|MERGE_RESOLUTION|>--- conflicted
+++ resolved
@@ -1,18 +1,8 @@
 services:
   orchestrator:
     build: .
-<<<<<<< HEAD
     container_name: backuper
-    ports:
-      - "8000:8000"  # FastAPI API
-      - "5550:5550"  # Flask UI
-=======
-    container_name: orchestrator
-    ports:
-      - "${PORT:-5550}:5550"
-    env_file:
-      - .env
->>>>>>> a62f5131
+
     volumes:
       - backups:/backups
     networks:
